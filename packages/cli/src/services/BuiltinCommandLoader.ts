--- conflicted
+++ resolved
@@ -33,11 +33,8 @@
 import { settingsCommand } from '../ui/commands/settingsCommand.js';
 import { vimCommand } from '../ui/commands/vimCommand.js';
 import { setupGithubCommand } from '../ui/commands/setupGithubCommand.js';
-<<<<<<< HEAD
 import { tooltipsCommand } from '../ui/commands/tooltipsCommand.js';
-=======
 import { terminalSetupCommand } from '../ui/commands/terminalSetupCommand.js';
->>>>>>> 265e9285
 
 /**
  * Loads the core, hard-coded slash commands that are an integral part
@@ -81,11 +78,8 @@
       settingsCommand,
       vimCommand,
       setupGithubCommand,
-<<<<<<< HEAD
       tooltipsCommand,
-=======
       terminalSetupCommand,
->>>>>>> 265e9285
     ];
 
     return allDefinitions.filter((cmd): cmd is SlashCommand => cmd !== null);
