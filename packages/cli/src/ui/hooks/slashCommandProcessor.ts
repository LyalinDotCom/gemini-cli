--- conflicted
+++ resolved
@@ -183,11 +183,8 @@
         toggleCorgiMode,
         toggleVimEnabled,
         setGeminiMdFileCount,
-<<<<<<< HEAD
         toggleTooltips,
-=======
         reloadCommands,
->>>>>>> 265e9285
       },
       session: {
         stats: session.stats,
@@ -211,11 +208,8 @@
       toggleVimEnabled,
       sessionShellAllowlist,
       setGeminiMdFileCount,
-<<<<<<< HEAD
       toggleTooltips,
-=======
       reloadCommands,
->>>>>>> 265e9285
     ],
   );
 
