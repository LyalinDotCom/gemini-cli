/**
 * @license
 * Copyright 2025 Google LLC
 * SPDX-License-Identifier: Apache-2.0
 */

import { useCallback, useEffect, useMemo, useState, useRef } from 'react';
import {
  Box,
  DOMElement,
  measureElement,
  Static,
  Text,
  useStdin,
  useStdout,
} from 'ink';
import { StreamingState, type HistoryItem, MessageType } from './types.js';
import { useTerminalSize } from './hooks/useTerminalSize.js';
import { useGeminiStream } from './hooks/useGeminiStream.js';
import { useLoadingIndicator } from './hooks/useLoadingIndicator.js';
import { useThemeCommand } from './hooks/useThemeCommand.js';
import { useAuthCommand } from './hooks/useAuthCommand.js';
import { useFolderTrust } from './hooks/useFolderTrust.js';
import { useEditorSettings } from './hooks/useEditorSettings.js';
import { useSlashCommandProcessor } from './hooks/slashCommandProcessor.js';
import { useAutoAcceptIndicator } from './hooks/useAutoAcceptIndicator.js';
import { useMessageQueue } from './hooks/useMessageQueue.js';
import { useConsoleMessages } from './hooks/useConsoleMessages.js';
import { Header } from './components/Header.js';
import { LoadingIndicator } from './components/LoadingIndicator.js';
import { AutoAcceptIndicator } from './components/AutoAcceptIndicator.js';
import { ShellModeIndicator } from './components/ShellModeIndicator.js';
import { InputPrompt } from './components/InputPrompt.js';
import { Footer } from './components/Footer.js';
import { ThemeDialog } from './components/ThemeDialog.js';
import { AuthDialog } from './components/AuthDialog.js';
import { AuthInProgress } from './components/AuthInProgress.js';
import { EditorSettingsDialog } from './components/EditorSettingsDialog.js';
import { FolderTrustDialog } from './components/FolderTrustDialog.js';
import { ShellConfirmationDialog } from './components/ShellConfirmationDialog.js';
import { RadioButtonSelect } from './components/shared/RadioButtonSelect.js';
import { Colors } from './colors.js';
import { loadHierarchicalGeminiMemory } from '../config/config.js';
import { LoadedSettings, SettingScope } from '../config/settings.js';
import { Tips } from './components/Tips.js';
import { ConsolePatcher } from './utils/ConsolePatcher.js';
import { registerCleanup } from '../utils/cleanup.js';
import { DetailedMessagesDisplay } from './components/DetailedMessagesDisplay.js';
import { HistoryItemDisplay } from './components/HistoryItemDisplay.js';
import { ContextSummaryDisplay } from './components/ContextSummaryDisplay.js';
import { useHistory } from './hooks/useHistoryManager.js';
import process from 'node:process';
import {
  getErrorMessage,
  type Config,
  getAllGeminiMdFilenames,
  ApprovalMode,
  isEditorAvailable,
  EditorType,
  FlashFallbackEvent,
  logFlashFallback,
  AuthType,
  type IdeContext,
  ideContext,
} from '@google/gemini-cli-core';
import {
  IdeIntegrationNudge,
  IdeIntegrationNudgeResult,
} from './IdeIntegrationNudge.js';
import { validateAuthMethod } from '../config/auth.js';
import { useLogger } from './hooks/useLogger.js';
import { StreamingContext } from './contexts/StreamingContext.js';
import {
  SessionStatsProvider,
  useSessionStats,
} from './contexts/SessionContext.js';
import { useGitBranchName } from './hooks/useGitBranchName.js';
import { useFocus } from './hooks/useFocus.js';
import { useBracketedPaste } from './hooks/useBracketedPaste.js';
import { useTextBuffer } from './components/shared/text-buffer.js';
import { useVimMode, VimModeProvider } from './contexts/VimModeContext.js';
import { useVim } from './hooks/vim.js';
import { useKeypress, Key } from './hooks/useKeypress.js';
import { KeypressProvider } from './contexts/KeypressContext.js';
import { useKittyKeyboardProtocol } from './hooks/useKittyKeyboardProtocol.js';
import { keyMatchers, Command } from './keyMatchers.js';
import * as fs from 'fs';
import { UpdateNotification } from './components/UpdateNotification.js';
import {
  isProQuotaExceededError,
  isGenericQuotaExceededError,
  UserTierId,
} from '@google/gemini-cli-core';
import { UpdateObject } from './utils/updateCheck.js';
import ansiEscapes from 'ansi-escapes';
import { OverflowProvider } from './contexts/OverflowContext.js';
import { ShowMoreLines } from './components/ShowMoreLines.js';
import { PrivacyNotice } from './privacy/PrivacyNotice.js';
import { useSettingsCommand } from './hooks/useSettingsCommand.js';
import { SettingsDialog } from './components/SettingsDialog.js';
import { setUpdateHandler } from '../utils/handleAutoUpdate.js';
import { appEvents, AppEvent } from '../utils/events.js';
import { isNarrowWidth } from './utils/isNarrowWidth.js';

const CTRL_EXIT_PROMPT_DURATION_MS = 1000;
// Maximum number of queued messages to display in UI to prevent performance issues
const MAX_DISPLAYED_QUEUED_MESSAGES = 3;

interface AppProps {
  config: Config;
  settings: LoadedSettings;
  startupWarnings?: string[];
  version: string;
}

export const AppWrapper = (props: AppProps) => {
  const kittyProtocolStatus = useKittyKeyboardProtocol();
  return (
    <KeypressProvider
      kittyProtocolEnabled={kittyProtocolStatus.enabled}
      config={props.config}
      debugKeystrokeLogging={props.settings.merged.debugKeystrokeLogging}
    >
      <SessionStatsProvider>
        <VimModeProvider settings={props.settings}>
          <App {...props} />
        </VimModeProvider>
      </SessionStatsProvider>
    </KeypressProvider>
  );
};

const App = ({ config, settings, startupWarnings = [], version }: AppProps) => {
  const isFocused = useFocus();
  useBracketedPaste();
  const [updateInfo, setUpdateInfo] = useState<UpdateObject | null>(null);
  const { stdout } = useStdout();
  const nightly = version.includes('nightly');
  const { history, addItem, clearItems, loadHistory } = useHistory();

  const [idePromptAnswered, setIdePromptAnswered] = useState(false);
  const currentIDE = config.getIdeClient().getCurrentIde();
  useEffect(() => {
    registerCleanup(() => config.getIdeClient().disconnect());
  }, [config]);
  const shouldShowIdePrompt =
    currentIDE &&
    !config.getIdeMode() &&
    !settings.merged.hasSeenIdeIntegrationNudge &&
    !idePromptAnswered;

  useEffect(() => {
    const cleanup = setUpdateHandler(addItem, setUpdateInfo);
    return cleanup;
  }, [addItem]);

  const {
    consoleMessages,
    handleNewMessage,
    clearConsoleMessages: clearConsoleMessagesState,
  } = useConsoleMessages();

  useEffect(() => {
    const consolePatcher = new ConsolePatcher({
      onNewMessage: handleNewMessage,
      debugMode: config.getDebugMode(),
    });
    consolePatcher.patch();
    registerCleanup(consolePatcher.cleanup);
  }, [handleNewMessage, config]);

  const { stats: sessionStats } = useSessionStats();
  const [staticNeedsRefresh, setStaticNeedsRefresh] = useState(false);
  const [staticKey, setStaticKey] = useState(0);
  const refreshStatic = useCallback(() => {
    stdout.write(ansiEscapes.clearTerminal);
    setStaticKey((prev) => prev + 1);
  }, [setStaticKey, stdout]);

  const [geminiMdFileCount, setGeminiMdFileCount] = useState<number>(0);
  const [debugMessage, setDebugMessage] = useState<string>('');
  const [themeError, setThemeError] = useState<string | null>(null);
  const [authError, setAuthError] = useState<string | null>(null);
  const [editorError, setEditorError] = useState<string | null>(null);
  const [footerHeight, setFooterHeight] = useState<number>(0);
  const [corgiMode, setCorgiMode] = useState(false);
  const [isTrustedFolderState, setIsTrustedFolder] = useState(
    config.isTrustedFolder(),
  );
  const [currentModel, setCurrentModel] = useState(config.getModel());
  const [shellModeActive, setShellModeActive] = useState(false);
  const [showErrorDetails, setShowErrorDetails] = useState<boolean>(false);
  const [showToolDescriptions, setShowToolDescriptions] =
    useState<boolean>(false);
  const [showTooltips, setShowTooltips] = useState<boolean>(false);

  const [ctrlCPressedOnce, setCtrlCPressedOnce] = useState(false);
  const [quittingMessages, setQuittingMessages] = useState<
    HistoryItem[] | null
  >(null);
  const ctrlCTimerRef = useRef<NodeJS.Timeout | null>(null);
  const [ctrlDPressedOnce, setCtrlDPressedOnce] = useState(false);
  const ctrlDTimerRef = useRef<NodeJS.Timeout | null>(null);
  const [constrainHeight, setConstrainHeight] = useState<boolean>(true);
  const [showPrivacyNotice, setShowPrivacyNotice] = useState<boolean>(false);
  const [modelSwitchedFromQuotaError, setModelSwitchedFromQuotaError] =
    useState<boolean>(false);
  const [userTier, setUserTier] = useState<UserTierId | undefined>(undefined);
  const [ideContextState, setIdeContextState] = useState<
    IdeContext | undefined
  >();
  const [showEscapePrompt, setShowEscapePrompt] = useState(false);
  const [isProcessing, setIsProcessing] = useState<boolean>(false);

  useEffect(() => {
    const unsubscribe = ideContext.subscribeToIdeContext(setIdeContextState);
    // Set the initial value
    setIdeContextState(ideContext.getIdeContext());
    return unsubscribe;
  }, []);

  useEffect(() => {
    const openDebugConsole = () => {
      setShowErrorDetails(true);
      setConstrainHeight(false); // Make sure the user sees the full message.
    };
    appEvents.on(AppEvent.OpenDebugConsole, openDebugConsole);

    const logErrorHandler = (errorMessage: unknown) => {
      handleNewMessage({
        type: 'error',
        content: String(errorMessage),
        count: 1,
      });
    };
    appEvents.on(AppEvent.LogError, logErrorHandler);

    return () => {
      appEvents.off(AppEvent.OpenDebugConsole, openDebugConsole);
      appEvents.off(AppEvent.LogError, logErrorHandler);
    };
  }, [handleNewMessage]);

  const openPrivacyNotice = useCallback(() => {
    setShowPrivacyNotice(true);
  }, []);

  const handleEscapePromptChange = useCallback((showPrompt: boolean) => {
    setShowEscapePrompt(showPrompt);
  }, []);

  const initialPromptSubmitted = useRef(false);

  const errorCount = useMemo(
    () =>
      consoleMessages
        .filter((msg) => msg.type === 'error')
        .reduce((total, msg) => total + msg.count, 0),
    [consoleMessages],
  );

  const {
    isThemeDialogOpen,
    openThemeDialog,
    handleThemeSelect,
    handleThemeHighlight,
  } = useThemeCommand(settings, setThemeError, addItem);

  const { isSettingsDialogOpen, openSettingsDialog, closeSettingsDialog } =
    useSettingsCommand();

  const { isFolderTrustDialogOpen, handleFolderTrustSelect, isRestarting } =
    useFolderTrust(settings, setIsTrustedFolder);

  const {
    isAuthDialogOpen,
    openAuthDialog,
    handleAuthSelect,
    isAuthenticating,
    cancelAuthentication,
  } = useAuthCommand(settings, setAuthError, config);

  useEffect(() => {
    if (settings.merged.selectedAuthType && !settings.merged.useExternalAuth) {
      const error = validateAuthMethod(settings.merged.selectedAuthType);
      if (error) {
        setAuthError(error);
        openAuthDialog();
      }
    }
  }, [
    settings.merged.selectedAuthType,
    settings.merged.useExternalAuth,
    openAuthDialog,
    setAuthError,
  ]);

  // Sync user tier from config when authentication changes
  useEffect(() => {
    // Only sync when not currently authenticating
    if (!isAuthenticating) {
      setUserTier(config.getGeminiClient()?.getUserTier());
    }
  }, [config, isAuthenticating]);

  const {
    isEditorDialogOpen,
    openEditorDialog,
    handleEditorSelect,
    exitEditorDialog,
  } = useEditorSettings(settings, setEditorError, addItem);

  const toggleCorgiMode = useCallback(() => {
    setCorgiMode((prev) => !prev);
  }, []);

  const toggleTooltips = useCallback(() => {
    setShowTooltips((prev) => !prev);
  }, []);

  const performMemoryRefresh = useCallback(async () => {
    addItem(
      {
        type: MessageType.INFO,
        text: 'Refreshing hierarchical memory (GEMINI.md or other context files)...',
      },
      Date.now(),
    );
    try {
      const { memoryContent, fileCount } = await loadHierarchicalGeminiMemory(
        process.cwd(),
        settings.merged.loadMemoryFromIncludeDirectories
          ? config.getWorkspaceContext().getDirectories()
          : [],
        config.getDebugMode(),
        config.getFileService(),
        settings.merged,
        config.getExtensionContextFilePaths(),
        settings.merged.memoryImportFormat || 'tree', // Use setting or default to 'tree'
        config.getFileFilteringOptions(),
      );

      config.setUserMemory(memoryContent);
      config.setGeminiMdFileCount(fileCount);
      setGeminiMdFileCount(fileCount);

      addItem(
        {
          type: MessageType.INFO,
          text: `Memory refreshed successfully. ${memoryContent.length > 0 ? `Loaded ${memoryContent.length} characters from ${fileCount} file(s).` : 'No memory content found.'}`,
        },
        Date.now(),
      );
      if (config.getDebugMode()) {
        console.log(
          `[DEBUG] Refreshed memory content in config: ${memoryContent.substring(0, 200)}...`,
        );
      }
    } catch (error) {
      const errorMessage = getErrorMessage(error);
      addItem(
        {
          type: MessageType.ERROR,
          text: `Error refreshing memory: ${errorMessage}`,
        },
        Date.now(),
      );
      console.error('Error refreshing memory:', error);
    }
  }, [config, addItem, settings.merged]);

  // Watch for model changes (e.g., from Flash fallback)
  useEffect(() => {
    const checkModelChange = () => {
      const configModel = config.getModel();
      if (configModel !== currentModel) {
        setCurrentModel(configModel);
      }
    };

    // Check immediately and then periodically
    checkModelChange();
    const interval = setInterval(checkModelChange, 1000); // Check every second

    return () => clearInterval(interval);
  }, [config, currentModel]);

  // Set up Flash fallback handler
  useEffect(() => {
    const flashFallbackHandler = async (
      currentModel: string,
      fallbackModel: string,
      error?: unknown,
    ): Promise<boolean> => {
      let message: string;

      if (
        config.getContentGeneratorConfig().authType ===
        AuthType.LOGIN_WITH_GOOGLE
      ) {
        // Use actual user tier if available; otherwise, default to FREE tier behavior (safe default)
        const isPaidTier =
          userTier === UserTierId.LEGACY || userTier === UserTierId.STANDARD;

        // Check if this is a Pro quota exceeded error
        if (error && isProQuotaExceededError(error)) {
          if (isPaidTier) {
            message = `⚡ You have reached your daily ${currentModel} quota limit.
⚡ Automatically switching from ${currentModel} to ${fallbackModel} for the remainder of this session.
⚡ To continue accessing the ${currentModel} model today, consider using /auth to switch to using a paid API key from AI Studio at https://aistudio.google.com/apikey`;
          } else {
            message = `⚡ You have reached your daily ${currentModel} quota limit.
⚡ Automatically switching from ${currentModel} to ${fallbackModel} for the remainder of this session.
⚡ To increase your limits, upgrade to a Gemini Code Assist Standard or Enterprise plan with higher limits at https://goo.gle/set-up-gemini-code-assist
⚡ Or you can utilize a Gemini API Key. See: https://goo.gle/gemini-cli-docs-auth#gemini-api-key
⚡ You can switch authentication methods by typing /auth`;
          }
        } else if (error && isGenericQuotaExceededError(error)) {
          if (isPaidTier) {
            message = `⚡ You have reached your daily quota limit.
⚡ Automatically switching from ${currentModel} to ${fallbackModel} for the remainder of this session.
⚡ To continue accessing the ${currentModel} model today, consider using /auth to switch to using a paid API key from AI Studio at https://aistudio.google.com/apikey`;
          } else {
            message = `⚡ You have reached your daily quota limit.
⚡ Automatically switching from ${currentModel} to ${fallbackModel} for the remainder of this session.
⚡ To increase your limits, upgrade to a Gemini Code Assist Standard or Enterprise plan with higher limits at https://goo.gle/set-up-gemini-code-assist
⚡ Or you can utilize a Gemini API Key. See: https://goo.gle/gemini-cli-docs-auth#gemini-api-key
⚡ You can switch authentication methods by typing /auth`;
          }
        } else {
          if (isPaidTier) {
            // Default fallback message for other cases (like consecutive 429s)
            message = `⚡ Automatically switching from ${currentModel} to ${fallbackModel} for faster responses for the remainder of this session.
⚡ Possible reasons for this are that you have received multiple consecutive capacity errors or you have reached your daily ${currentModel} quota limit
⚡ To continue accessing the ${currentModel} model today, consider using /auth to switch to using a paid API key from AI Studio at https://aistudio.google.com/apikey`;
          } else {
            // Default fallback message for other cases (like consecutive 429s)
            message = `⚡ Automatically switching from ${currentModel} to ${fallbackModel} for faster responses for the remainder of this session.
⚡ Possible reasons for this are that you have received multiple consecutive capacity errors or you have reached your daily ${currentModel} quota limit
⚡ To increase your limits, upgrade to a Gemini Code Assist Standard or Enterprise plan with higher limits at https://goo.gle/set-up-gemini-code-assist
⚡ Or you can utilize a Gemini API Key. See: https://goo.gle/gemini-cli-docs-auth#gemini-api-key
⚡ You can switch authentication methods by typing /auth`;
          }
        }

        // Add message to UI history
        addItem(
          {
            type: MessageType.INFO,
            text: message,
          },
          Date.now(),
        );

        // Set the flag to prevent tool continuation
        setModelSwitchedFromQuotaError(true);
        // Set global quota error flag to prevent Flash model calls
        config.setQuotaErrorOccurred(true);
      }

      // Switch model for future use but return false to stop current retry
      config.setModel(fallbackModel);
      config.setFallbackMode(true);
      logFlashFallback(
        config,
        new FlashFallbackEvent(config.getContentGeneratorConfig().authType!),
      );
      return false; // Don't continue with current prompt
    };

    config.setFlashFallbackHandler(flashFallbackHandler);
  }, [config, addItem, userTier]);

  // Terminal and UI setup
  const { rows: terminalHeight, columns: terminalWidth } = useTerminalSize();
  const isNarrow = isNarrowWidth(terminalWidth);
  const { stdin, setRawMode } = useStdin();
  const isInitialMount = useRef(true);

  const widthFraction = 0.9;
  const inputWidth = Math.max(
    20,
    Math.floor(terminalWidth * widthFraction) - 3,
  );
  const suggestionsWidth = Math.max(20, Math.floor(terminalWidth * 0.8));

  // Utility callbacks
  const isValidPath = useCallback((filePath: string): boolean => {
    try {
      return fs.existsSync(filePath) && fs.statSync(filePath).isFile();
    } catch (_e) {
      return false;
    }
  }, []);

  const getPreferredEditor = useCallback(() => {
    const editorType = settings.merged.preferredEditor;
    const isValidEditor = isEditorAvailable(editorType);
    if (!isValidEditor) {
      openEditorDialog();
      return;
    }
    return editorType as EditorType;
  }, [settings, openEditorDialog]);

  const onAuthError = useCallback(() => {
    setAuthError('reauth required');
    openAuthDialog();
  }, [openAuthDialog, setAuthError]);

  // Core hooks and processors
  const {
    vimEnabled: vimModeEnabled,
    vimMode,
    toggleVimEnabled,
  } = useVimMode();

  const {
    handleSlashCommand,
    slashCommands,
    pendingHistoryItems: pendingSlashCommandHistoryItems,
    commandContext,
    shellConfirmationRequest,
    confirmationRequest,
  } = useSlashCommandProcessor(
    config,
    settings,
    addItem,
    clearItems,
    loadHistory,
    refreshStatic,
    setDebugMessage,
    openThemeDialog,
    openAuthDialog,
    openEditorDialog,
    toggleCorgiMode,
    setQuittingMessages,
    openPrivacyNotice,
    openSettingsDialog,
    toggleVimEnabled,
    setIsProcessing,
    setGeminiMdFileCount,
    toggleTooltips,
  );

  const buffer = useTextBuffer({
    initialText: '',
    viewport: { height: 10, width: inputWidth },
    stdin,
    setRawMode,
    isValidPath,
    shellModeActive,
  });

  const [userMessages, setUserMessages] = useState<string[]>([]);

  // Stable reference for cancel handler to avoid circular dependency
  const cancelHandlerRef = useRef<() => void>(() => {});

  const {
    streamingState,
    submitQuery,
    initError,
    pendingHistoryItems: pendingGeminiHistoryItems,
    thought,
    cancelOngoingRequest,
  } = useGeminiStream(
    config.getGeminiClient(),
    history,
    addItem,
    config,
    setDebugMessage,
    handleSlashCommand,
    shellModeActive,
    getPreferredEditor,
    onAuthError,
    performMemoryRefresh,
    modelSwitchedFromQuotaError,
    setModelSwitchedFromQuotaError,
    refreshStatic,
    () => cancelHandlerRef.current(),
  );

  // Message queue for handling input during streaming
  const { messageQueue, addMessage, clearQueue, getQueuedMessagesText } =
    useMessageQueue({
      streamingState,
      submitQuery,
    });

  // Update the cancel handler with message queue support
  cancelHandlerRef.current = useCallback(() => {
    const lastUserMessage = userMessages.at(-1);
    let textToSet = lastUserMessage || '';

    // Append queued messages if any exist
    const queuedText = getQueuedMessagesText();
    if (queuedText) {
      textToSet = textToSet ? `${textToSet}\n\n${queuedText}` : queuedText;
      clearQueue();
    }

    if (textToSet) {
      buffer.setText(textToSet);
    }
  }, [buffer, userMessages, getQueuedMessagesText, clearQueue]);

  // Input handling - queue messages for processing
  const handleFinalSubmit = useCallback(
    (submittedValue: string) => {
      addMessage(submittedValue);
    },
    [addMessage],
  );

  const handleIdePromptComplete = useCallback(
    (result: IdeIntegrationNudgeResult) => {
      if (result.userSelection === 'yes') {
        if (result.isExtensionPreInstalled) {
          handleSlashCommand('/ide enable');
        } else {
          handleSlashCommand('/ide install');
        }
        settings.setValue(
          SettingScope.User,
          'hasSeenIdeIntegrationNudge',
          true,
        );
      } else if (result.userSelection === 'dismiss') {
        settings.setValue(
          SettingScope.User,
          'hasSeenIdeIntegrationNudge',
          true,
        );
      }
      setIdePromptAnswered(true);
    },
    [handleSlashCommand, settings],
  );

  const { handleInput: vimHandleInput } = useVim(buffer, handleFinalSubmit);
  const pendingHistoryItems = [...pendingSlashCommandHistoryItems];
  pendingHistoryItems.push(...pendingGeminiHistoryItems);

  const { elapsedTime, currentLoadingPhrase } =
    useLoadingIndicator(streamingState);
  const showAutoAcceptIndicator = useAutoAcceptIndicator({ config });

  const handleExit = useCallback(
    (
      pressedOnce: boolean,
      setPressedOnce: (value: boolean) => void,
      timerRef: ReturnType<typeof useRef<NodeJS.Timeout | null>>,
    ) => {
      if (pressedOnce) {
        if (timerRef.current) {
          clearTimeout(timerRef.current);
        }
        // Directly invoke the central command handler.
        handleSlashCommand('/quit');
      } else {
        setPressedOnce(true);
        timerRef.current = setTimeout(() => {
          setPressedOnce(false);
          timerRef.current = null;
        }, CTRL_EXIT_PROMPT_DURATION_MS);
      }
    },
    [handleSlashCommand],
  );

  const handleGlobalKeypress = useCallback(
    (key: Key) => {
      // Debug log keystrokes if enabled
      if (settings.merged.debugKeystrokeLogging) {
        console.log('[DEBUG] Keystroke:', JSON.stringify(key));
      }

      let enteringConstrainHeightMode = false;
      if (!constrainHeight) {
        enteringConstrainHeightMode = true;
        setConstrainHeight(true);
      }

      if (keyMatchers[Command.SHOW_ERROR_DETAILS](key)) {
        setShowErrorDetails((prev) => !prev);
      } else if (keyMatchers[Command.TOGGLE_TOOL_DESCRIPTIONS](key)) {
        const newValue = !showToolDescriptions;
        setShowToolDescriptions(newValue);

        const mcpServers = config.getMcpServers();
        if (Object.keys(mcpServers || {}).length > 0) {
          handleSlashCommand(newValue ? '/mcp desc' : '/mcp nodesc');
        }
      } else if (
        keyMatchers[Command.TOGGLE_IDE_CONTEXT_DETAIL](key) &&
        config.getIdeMode() &&
        ideContextState
      ) {
        // Show IDE status when in IDE mode and context is available.
        handleSlashCommand('/ide status');
      } else if (keyMatchers[Command.QUIT](key)) {
        // When authenticating, let AuthInProgress component handle Ctrl+C.
        if (isAuthenticating) {
          return;
        }
        if (!ctrlCPressedOnce) {
          cancelOngoingRequest?.();
        }
        handleExit(ctrlCPressedOnce, setCtrlCPressedOnce, ctrlCTimerRef);
      } else if (keyMatchers[Command.EXIT](key)) {
        if (buffer.text.length > 0) {
          return;
        }
        handleExit(ctrlDPressedOnce, setCtrlDPressedOnce, ctrlDTimerRef);
      } else if (
        keyMatchers[Command.SHOW_MORE_LINES](key) &&
        !enteringConstrainHeightMode
      ) {
        setConstrainHeight(false);
      }
    },
    [
      constrainHeight,
      setConstrainHeight,
      setShowErrorDetails,
      showToolDescriptions,
      setShowToolDescriptions,
      config,
      ideContextState,
      handleExit,
      ctrlCPressedOnce,
      setCtrlCPressedOnce,
      ctrlCTimerRef,
      buffer.text.length,
      ctrlDPressedOnce,
      setCtrlDPressedOnce,
      ctrlDTimerRef,
      handleSlashCommand,
      isAuthenticating,
      cancelOngoingRequest,
      settings.merged.debugKeystrokeLogging,
    ],
  );

  useKeypress(handleGlobalKeypress, {
    isActive: true,
  });

  useEffect(() => {
    if (config) {
      setGeminiMdFileCount(config.getGeminiMdFileCount());
    }
  }, [config, config.getGeminiMdFileCount]);

  const logger = useLogger(config.storage);

  useEffect(() => {
    const fetchUserMessages = async () => {
      const pastMessagesRaw = (await logger?.getPreviousUserMessages()) || []; // Newest first

      const currentSessionUserMessages = history
        .filter(
          (item): item is HistoryItem & { type: 'user'; text: string } =>
            item.type === 'user' &&
            typeof item.text === 'string' &&
            item.text.trim() !== '',
        )
        .map((item) => item.text)
        .reverse(); // Newest first, to match pastMessagesRaw sorting

      // Combine, with current session messages being more recent
      const combinedMessages = [
        ...currentSessionUserMessages,
        ...pastMessagesRaw,
      ];

      // Deduplicate consecutive identical messages from the combined list (still newest first)
      const deduplicatedMessages: string[] = [];
      if (combinedMessages.length > 0) {
        deduplicatedMessages.push(combinedMessages[0]); // Add the newest one unconditionally
        for (let i = 1; i < combinedMessages.length; i++) {
          if (combinedMessages[i] !== combinedMessages[i - 1]) {
            deduplicatedMessages.push(combinedMessages[i]);
          }
        }
      }
      // Reverse to oldest first for useInputHistory
      setUserMessages(deduplicatedMessages.reverse());
    };
    fetchUserMessages();
  }, [history, logger]);

  const isInputActive =
    (streamingState === StreamingState.Idle ||
      streamingState === StreamingState.Responding) &&
    !initError &&
    !isProcessing;

  const handleClearScreen = useCallback(() => {
    clearItems();
    clearConsoleMessagesState();
    console.clear();
    refreshStatic();
  }, [clearItems, clearConsoleMessagesState, refreshStatic]);

  const mainControlsRef = useRef<DOMElement>(null);
  const pendingHistoryItemRef = useRef<DOMElement>(null);

  useEffect(() => {
    if (mainControlsRef.current) {
      const fullFooterMeasurement = measureElement(mainControlsRef.current);
      setFooterHeight(fullFooterMeasurement.height);
    }
  }, [terminalHeight, consoleMessages, showErrorDetails]);

  const staticExtraHeight = /* margins and padding */ 3;
  const availableTerminalHeight = useMemo(
    () => terminalHeight - footerHeight - staticExtraHeight,
    [terminalHeight, footerHeight],
  );

  useEffect(() => {
    // skip refreshing Static during first mount
    if (isInitialMount.current) {
      isInitialMount.current = false;
      return;
    }

    // debounce so it doesn't fire up too often during resize
    const handler = setTimeout(() => {
      setStaticNeedsRefresh(false);
      refreshStatic();
    }, 300);

    return () => {
      clearTimeout(handler);
    };
  }, [terminalWidth, terminalHeight, refreshStatic]);

  useEffect(() => {
    if (streamingState === StreamingState.Idle && staticNeedsRefresh) {
      setStaticNeedsRefresh(false);
      refreshStatic();
    }
  }, [streamingState, refreshStatic, staticNeedsRefresh]);

  const filteredConsoleMessages = useMemo(() => {
    if (config.getDebugMode()) {
      return consoleMessages;
    }
    return consoleMessages.filter((msg) => msg.type !== 'debug');
  }, [consoleMessages, config]);

  const branchName = useGitBranchName(config.getTargetDir());

  const contextFileNames = useMemo(() => {
    const fromSettings = settings.merged.contextFileName;
    if (fromSettings) {
      return Array.isArray(fromSettings) ? fromSettings : [fromSettings];
    }
    return getAllGeminiMdFilenames();
  }, [settings.merged.contextFileName]);

  const initialPrompt = useMemo(() => config.getQuestion(), [config]);
  const geminiClient = config.getGeminiClient();

  useEffect(() => {
    if (
      initialPrompt &&
      !initialPromptSubmitted.current &&
      !isAuthenticating &&
      !isAuthDialogOpen &&
      !isThemeDialogOpen &&
      !isEditorDialogOpen &&
      !showPrivacyNotice &&
      geminiClient?.isInitialized?.()
    ) {
      submitQuery(initialPrompt);
      initialPromptSubmitted.current = true;
    }
  }, [
    initialPrompt,
    submitQuery,
    isAuthenticating,
    isAuthDialogOpen,
    isThemeDialogOpen,
    isEditorDialogOpen,
    showPrivacyNotice,
    geminiClient,
  ]);

  if (quittingMessages) {
    return (
      <Box flexDirection="column" marginBottom={1}>
        {quittingMessages.map((item) => (
          <HistoryItemDisplay
            key={item.id}
            availableTerminalHeight={
              constrainHeight ? availableTerminalHeight : undefined
            }
            terminalWidth={terminalWidth}
            item={item}
            isPending={false}
            config={config}
          />
        ))}
      </Box>
    );
  }

  const mainAreaWidth = Math.floor(terminalWidth * 0.9);
  const debugConsoleMaxHeight = Math.floor(Math.max(terminalHeight * 0.2, 5));
  // Arbitrary threshold to ensure that items in the static area are large
  // enough but not too large to make the terminal hard to use.
  const staticAreaMaxItemHeight = Math.max(terminalHeight * 4, 100);
  const placeholder = vimModeEnabled
    ? "  Press 'i' for INSERT mode and 'Esc' for NORMAL mode."
    : '  Type your message or @path/to/file';

  return (
    <StreamingContext.Provider value={streamingState}>
      <Box flexDirection="column" width="90%">
        {/*
         * The Static component is an Ink intrinsic in which there can only be 1 per application.
         * Because of this restriction we're hacking it slightly by having a 'header' item here to
         * ensure that it's statically rendered.
         *
         * Background on the Static Item: Anything in the Static component is written a single time
         * to the console. Think of it like doing a console.log and then never using ANSI codes to
         * clear that content ever again. Effectively it has a moving frame that every time new static
         * content is set it'll flush content to the terminal and move the area which it's "clearing"
         * down a notch. Without Static the area which gets erased and redrawn continuously grows.
         */}
        <Static
          key={staticKey}
          items={[
            <Box flexDirection="column" key="header">
              {!(settings.merged.hideBanner || config.getScreenReader()) && (
                <Header version={version} nightly={nightly} />
              )}
              {!(settings.merged.hideTips || config.getScreenReader()) && (
                <Tips config={config} />
              )}
            </Box>,
            ...history.map((h) => (
              <HistoryItemDisplay
                terminalWidth={mainAreaWidth}
                availableTerminalHeight={staticAreaMaxItemHeight}
                key={h.id}
                item={h}
                isPending={false}
                config={config}
                commands={slashCommands}
              />
            )),
          ]}
        >
          {(item) => item}
        </Static>
        <OverflowProvider>
          <Box ref={pendingHistoryItemRef} flexDirection="column">
            {pendingHistoryItems.map((item, i) => (
              <HistoryItemDisplay
                key={i}
                availableTerminalHeight={
                  constrainHeight ? availableTerminalHeight : undefined
                }
                terminalWidth={mainAreaWidth}
                // TODO(taehykim): It seems like references to ids aren't necessary in
                // HistoryItemDisplay. Refactor later. Use a fake id for now.
                item={{ ...item, id: 0 }}
                isPending={true}
                config={config}
                isFocused={!isEditorDialogOpen}
              />
            ))}
            <ShowMoreLines constrainHeight={constrainHeight} />
          </Box>
        </OverflowProvider>

        <Box flexDirection="column" ref={mainControlsRef}>
          {/* Move UpdateNotification to render update notification above input area */}
          {updateInfo && <UpdateNotification message={updateInfo.message} />}
          {startupWarnings.length > 0 && (
            <Box
              borderStyle="round"
              borderColor={Colors.AccentYellow}
              paddingX={1}
              marginY={1}
              flexDirection="column"
            >
              {startupWarnings.map((warning, index) => (
                <Text key={index} color={Colors.AccentYellow}>
                  {warning}
                </Text>
              ))}
            </Box>
          )}

          {shouldShowIdePrompt && currentIDE ? (
            <IdeIntegrationNudge
              ide={currentIDE}
              onComplete={handleIdePromptComplete}
            />
          ) : isFolderTrustDialogOpen ? (
            <FolderTrustDialog
              onSelect={handleFolderTrustSelect}
              isRestarting={isRestarting}
            />
          ) : shellConfirmationRequest ? (
            <ShellConfirmationDialog request={shellConfirmationRequest} />
          ) : confirmationRequest ? (
            <Box flexDirection="column">
              {confirmationRequest.prompt}
              <Box paddingY={1}>
                <RadioButtonSelect
                  isFocused={!!confirmationRequest}
                  items={[
                    { label: 'Yes', value: true },
                    { label: 'No', value: false },
                  ]}
                  onSelect={(value: boolean) => {
                    confirmationRequest.onConfirm(value);
                  }}
                />
              </Box>
            </Box>
          ) : isThemeDialogOpen ? (
            <Box flexDirection="column">
              {themeError && (
                <Box marginBottom={1}>
                  <Text color={Colors.AccentRed}>{themeError}</Text>
                </Box>
              )}
              <ThemeDialog
                onSelect={handleThemeSelect}
                onHighlight={handleThemeHighlight}
                settings={settings}
                availableTerminalHeight={
                  constrainHeight
                    ? terminalHeight - staticExtraHeight
                    : undefined
                }
                terminalWidth={mainAreaWidth}
              />
            </Box>
          ) : isSettingsDialogOpen ? (
            <Box flexDirection="column">
              <SettingsDialog
                settings={settings}
                onSelect={() => closeSettingsDialog()}
                onRestartRequest={() => process.exit(0)}
              />
            </Box>
          ) : isAuthenticating ? (
            <>
              <AuthInProgress
                onTimeout={() => {
                  setAuthError('Authentication timed out. Please try again.');
                  cancelAuthentication();
                  openAuthDialog();
                }}
              />
              {showErrorDetails && (
                <OverflowProvider>
                  <Box flexDirection="column">
                    <DetailedMessagesDisplay
                      messages={filteredConsoleMessages}
                      maxHeight={
                        constrainHeight ? debugConsoleMaxHeight : undefined
                      }
                      width={inputWidth}
                    />
                    <ShowMoreLines constrainHeight={constrainHeight} />
                  </Box>
                </OverflowProvider>
              )}
            </>
          ) : isAuthDialogOpen ? (
            <Box flexDirection="column">
              <AuthDialog
                onSelect={handleAuthSelect}
                settings={settings}
                initialErrorMessage={authError}
              />
            </Box>
          ) : isEditorDialogOpen ? (
            <Box flexDirection="column">
              {editorError && (
                <Box marginBottom={1}>
                  <Text color={Colors.AccentRed}>{editorError}</Text>
                </Box>
              )}
              <EditorSettingsDialog
                onSelect={handleEditorSelect}
                settings={settings}
                onExit={exitEditorDialog}
              />
            </Box>
          ) : showPrivacyNotice ? (
            <PrivacyNotice
              onExit={() => setShowPrivacyNotice(false)}
              config={config}
            />
          ) : (
            <>
              <LoadingIndicator
                thought={
                  streamingState === StreamingState.WaitingForConfirmation ||
                  config.getAccessibility()?.disableLoadingPhrases ||
                  config.getScreenReader()
                    ? undefined
                    : thought
                }
                currentLoadingPhrase={
                  config.getAccessibility()?.disableLoadingPhrases ||
                  config.getScreenReader()
                    ? undefined
                    : currentLoadingPhrase
                }
                elapsedTime={elapsedTime}
              />

              {/* Display queued messages below loading indicator */}
              {messageQueue.length > 0 && (
                <Box flexDirection="column" marginTop={1}>
                  {messageQueue
                    .slice(0, MAX_DISPLAYED_QUEUED_MESSAGES)
                    .map((message, index) => {
                      // Ensure multi-line messages are collapsed for the preview.
                      // Replace all whitespace (including newlines) with a single space.
                      const preview = message.replace(/\s+/g, ' ');

                      return (
                        // Ensure the Box takes full width so truncation calculates correctly
                        <Box key={index} paddingLeft={2} width="100%">
                          {/* Use wrap="truncate" to ensure it fits the terminal width and doesn't wrap */}
                          <Text dimColor wrap="truncate">
                            {preview}
                          </Text>
                        </Box>
                      );
                    })}
                  {messageQueue.length > MAX_DISPLAYED_QUEUED_MESSAGES && (
                    <Box paddingLeft={2}>
                      <Text dimColor>
                        ... (+
                        {messageQueue.length -
                          MAX_DISPLAYED_QUEUED_MESSAGES}{' '}
                        more)
                      </Text>
                    </Box>
                  )}
                </Box>
              )}

              <Box
                marginTop={1}
                justifyContent="space-between"
                width="100%"
                flexDirection={isNarrow ? 'column' : 'row'}
                alignItems={isNarrow ? 'flex-start' : 'center'}
              >
                <Box>
                  {process.env['GEMINI_SYSTEM_MD'] && (
                    <Text color={Colors.AccentRed}>|⌐■_■| </Text>
                  )}
                  {ctrlCPressedOnce ? (
                    <Text color={Colors.AccentYellow}>
                      Press Ctrl+C again to exit.
                    </Text>
                  ) : ctrlDPressedOnce ? (
                    <Text color={Colors.AccentYellow}>
                      Press Ctrl+D again to exit.
                    </Text>
                  ) : showEscapePrompt ? (
                    <Text color={Colors.Gray}>Press Esc again to clear.</Text>
                  ) : (
                    <ContextSummaryDisplay
                      ideContext={ideContextState}
                      geminiMdFileCount={geminiMdFileCount}
                      contextFileNames={contextFileNames}
                      mcpServers={config.getMcpServers()}
                      blockedMcpServers={config.getBlockedMcpServers()}
                      showToolDescriptions={showToolDescriptions}
                    />
                  )}
                </Box>
                <Box paddingTop={isNarrow ? 1 : 0}>
                  {showAutoAcceptIndicator !== ApprovalMode.DEFAULT &&
                    !shellModeActive && (
                      <AutoAcceptIndicator
                        approvalMode={showAutoAcceptIndicator}
                      />
                    )}
                  {shellModeActive && <ShellModeIndicator />}
                </Box>
              </Box>

              {showErrorDetails && (
                <OverflowProvider>
                  <Box flexDirection="column">
                    <DetailedMessagesDisplay
                      messages={filteredConsoleMessages}
                      maxHeight={
                        constrainHeight ? debugConsoleMaxHeight : undefined
                      }
                      width={inputWidth}
                    />
                    <ShowMoreLines constrainHeight={constrainHeight} />
                  </Box>
                </OverflowProvider>
              )}

              {isInputActive && (
                <InputPrompt
                  buffer={buffer}
                  inputWidth={inputWidth}
                  suggestionsWidth={suggestionsWidth}
                  onSubmit={handleFinalSubmit}
                  userMessages={userMessages}
                  onClearScreen={handleClearScreen}
                  config={config}
                  slashCommands={slashCommands}
                  commandContext={commandContext}
                  shellModeActive={shellModeActive}
                  setShellModeActive={setShellModeActive}
                  onEscapePromptChange={handleEscapePromptChange}
                  focus={isFocused}
                  vimHandleInput={vimHandleInput}
                  placeholder={placeholder}
                />
              )}
            </>
          )}

          {initError && streamingState !== StreamingState.Responding && (
            <Box
              borderStyle="round"
              borderColor={Colors.AccentRed}
              paddingX={1}
              marginBottom={1}
            >
              {history.find(
                (item) =>
                  item.type === 'error' && item.text?.includes(initError),
              )?.text ? (
                <Text color={Colors.AccentRed}>
                  {
                    history.find(
                      (item) =>
                        item.type === 'error' && item.text?.includes(initError),
                    )?.text
                  }
                </Text>
              ) : (
                <>
                  <Text color={Colors.AccentRed}>
                    Initialization Error: {initError}
                  </Text>
                  <Text color={Colors.AccentRed}>
                    {' '}
                    Please check API key and configuration.
                  </Text>
                </>
              )}
            </Box>
          )}
<<<<<<< HEAD
          <Footer
            model={currentModel}
            targetDir={config.getTargetDir()}
            debugMode={config.getDebugMode()}
            branchName={branchName}
            debugMessage={debugMessage}
            corgiMode={corgiMode}
            errorCount={errorCount}
            showErrorDetails={showErrorDetails}
            showMemoryUsage={
              config.getDebugMode() || settings.merged.showMemoryUsage || false
            }
            promptTokenCount={sessionStats.lastPromptTokenCount}
            nightly={nightly}
            vimMode={vimModeEnabled ? vimMode : undefined}
            showTooltips={showTooltips}
          />
=======
          {!settings.merged.hideFooter && (
            <Footer
              model={currentModel}
              targetDir={config.getTargetDir()}
              debugMode={config.getDebugMode()}
              branchName={branchName}
              debugMessage={debugMessage}
              corgiMode={corgiMode}
              errorCount={errorCount}
              showErrorDetails={showErrorDetails}
              showMemoryUsage={
                config.getDebugMode() ||
                settings.merged.showMemoryUsage ||
                false
              }
              promptTokenCount={sessionStats.lastPromptTokenCount}
              nightly={nightly}
              vimMode={vimModeEnabled ? vimMode : undefined}
              isTrustedFolder={isTrustedFolderState}
            />
          )}
>>>>>>> 265e9285
        </Box>
      </Box>
    </StreamingContext.Provider>
  );
};<|MERGE_RESOLUTION|>--- conflicted
+++ resolved
@@ -1267,25 +1267,6 @@
               )}
             </Box>
           )}
-<<<<<<< HEAD
-          <Footer
-            model={currentModel}
-            targetDir={config.getTargetDir()}
-            debugMode={config.getDebugMode()}
-            branchName={branchName}
-            debugMessage={debugMessage}
-            corgiMode={corgiMode}
-            errorCount={errorCount}
-            showErrorDetails={showErrorDetails}
-            showMemoryUsage={
-              config.getDebugMode() || settings.merged.showMemoryUsage || false
-            }
-            promptTokenCount={sessionStats.lastPromptTokenCount}
-            nightly={nightly}
-            vimMode={vimModeEnabled ? vimMode : undefined}
-            showTooltips={showTooltips}
-          />
-=======
           {!settings.merged.hideFooter && (
             <Footer
               model={currentModel}
@@ -1304,10 +1285,10 @@
               promptTokenCount={sessionStats.lastPromptTokenCount}
               nightly={nightly}
               vimMode={vimModeEnabled ? vimMode : undefined}
+              showTooltips={showTooltips}
               isTrustedFolder={isTrustedFolderState}
             />
           )}
->>>>>>> 265e9285
         </Box>
       </Box>
     </StreamingContext.Provider>
