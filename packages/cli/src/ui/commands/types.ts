--- conflicted
+++ resolved
@@ -61,12 +61,9 @@
     toggleCorgiMode: () => void;
     toggleVimEnabled: () => Promise<boolean>;
     setGeminiMdFileCount: (count: number) => void;
-<<<<<<< HEAD
     /** Toggles the display of footer tooltips. */
     toggleTooltips?: () => void;
-=======
     reloadCommands: () => void;
->>>>>>> 265e9285
   };
   // Session-specific data
   session: {
